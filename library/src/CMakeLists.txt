# #############################################################################
# Copyright (C) 2016 - 2023 Advanced Micro Devices, Inc. All rights reserved.
#
# Permission is hereby granted, free of charge, to any person obtaining a copy
# of this software and associated documentation files (the "Software"), to deal
# in the Software without restriction, including without limitation the rights
# to use, copy, modify, merge, publish, distribute, sublicense, and/or sell
# copies of the Software, and to permit persons to whom the Software is
# furnished to do so, subject to the following conditions:
#
# The above copyright notice and this permission notice shall be included in
# all copies or substantial portions of the Software.
#
# THE SOFTWARE IS PROVIDED "AS IS", WITHOUT WARRANTY OF ANY KIND, EXPRESS OR
# IMPLIED, INCLUDING BUT NOT LIMITED TO THE WARRANTIES OF MERCHANTABILITY,
# FITNESS FOR A PARTICULAR PURPOSE AND NONINFRINGEMENT.  IN NO EVENT SHALL THE
# AUTHORS OR COPYRIGHT HOLDERS BE LIABLE FOR ANY CLAIM, DAMAGES OR OTHER
# LIABILITY, WHETHER IN AN ACTION OF CONTRACT, TORT OR OTHERWISE, ARISING FROM,
# OUT OF OR IN CONNECTION WITH THE SOFTWARE OR THE USE OR OTHER DEALINGS IN
# THE SOFTWARE.
# #############################################################################

# ########################################################################
# A helper function to prefix a source list of files with a common path into a new list (non-destructive)
# ########################################################################
function( prepend_path prefix source_list_of_files return_list_of_files )
  foreach( file ${${source_list_of_files}} )
    if(IS_ABSOLUTE ${file} )
      list( APPEND new_list ${file} )
    else( )
      list( APPEND new_list ${prefix}/${file} )
    endif( )
  endforeach( )
  set( ${return_list_of_files} ${new_list} PARENT_SCOPE )
endfunction( )

add_executable( rocfft_rtc_helper rocfft_rtc_helper.cpp )

# each backend requires different libraries for host and device code
if( USE_CUDA )
  set( ROCFFT_HOST_LINK_LIBS -lcuda )
  set( ROCFFT_RTC_LINK_LIBS -lnvrtc -lnvrtc-builtins -lnvptxcompiler_static )
else()
  set( ROCFFT_HOST_LINK_LIBS hip::host )
  set( ROCFFT_DEVICE_LINK_LIBS hip::device )
  if( WIN32 )
    set( ROCFFT_RTC_LINK_LIBS "${HIP_PATH}/lib/hiprtc.lib" )
  else()
    set( ROCFFT_RTC_LINK_LIBS -L${ROCM_PATH}/lib -lhiprtc -ldl )
  endif()
endif()

set( package_targets rocfft )
target_include_directories( rocfft_rtc_helper
  PRIVATE
  $<BUILD_INTERFACE:${PROJECT_SOURCE_DIR}/library/src/include>
)
target_link_libraries( rocfft_rtc_helper PRIVATE rocfft-rtc-compile )
set_target_properties( rocfft_rtc_helper PROPERTIES CXX_STANDARD 17 CXX_STANDARD_REQUIRED ON )

# Package that helps me set visibility for function names exported
# from shared library
include( GenerateExportHeader )

if( NOT DEFINED PYTHON3_EXE )
  set(PYTHON3_EXE python3)
endif()

add_subdirectory( device )

#
# embed the generator itself into c++ files
#

# script that produces an include file
set( kgen_embed_command ${CMAKE_SOURCE_DIR}/library/src/device/kernel-generator-embed-cpp.py )

# location of the generated source file
set( kgen_embed_cpp ${CMAKE_BINARY_DIR}/library/src/device/kernel-generator-embed.cpp )

# files that need to be embedded into the library, to be able to generate code
set( kgen_embed_files
     ${CMAKE_SOURCE_DIR}/shared/rocfft_complex.h
     ${CMAKE_SOURCE_DIR}/library/src/device/kernels/common.h
     ${CMAKE_SOURCE_DIR}/library/src/device/kernels/memory_gfx.h
     ${CMAKE_SOURCE_DIR}/library/src/device/kernels/callback.h
     ${CMAKE_SOURCE_DIR}/library/src/device/kernels/butterfly_constant.h
     ${CMAKE_SOURCE_DIR}/library/src/device/kernels/real2complex_device.h
     ${CMAKE_SOURCE_DIR}/library/src/device/generator/rtc_radix_functions/large_twiddles.h
     ${CMAKE_SOURCE_DIR}/library/src/device/generator/rtc_radix_functions/radix_2.h
     ${CMAKE_SOURCE_DIR}/library/src/device/generator/rtc_radix_functions/radix_3.h
     ${CMAKE_SOURCE_DIR}/library/src/device/generator/rtc_radix_functions/radix_4.h
     ${CMAKE_SOURCE_DIR}/library/src/device/generator/rtc_radix_functions/radix_5.h
     ${CMAKE_SOURCE_DIR}/library/src/device/generator/rtc_radix_functions/radix_6.h
     ${CMAKE_SOURCE_DIR}/library/src/device/generator/rtc_radix_functions/radix_7.h
     ${CMAKE_SOURCE_DIR}/library/src/device/generator/rtc_radix_functions/radix_8.h
     ${CMAKE_SOURCE_DIR}/library/src/device/generator/rtc_radix_functions/radix_9.h
     ${CMAKE_SOURCE_DIR}/library/src/device/generator/rtc_radix_functions/radix_10.h
     ${CMAKE_SOURCE_DIR}/library/src/device/generator/rtc_radix_functions/radix_11.h
     ${CMAKE_SOURCE_DIR}/library/src/device/generator/rtc_radix_functions/radix_13.h
     ${CMAKE_SOURCE_DIR}/library/src/device/generator/rtc_radix_functions/radix_16.h
     ${CMAKE_SOURCE_DIR}/library/src/device/generator/rtc_radix_functions/radix_17.h

     # extra files for generating standalone test harnesses for kernels
     ${CMAKE_SOURCE_DIR}/shared/device_properties.h
     ${CMAKE_SOURCE_DIR}/shared/rocfft_hip.h
     ${CMAKE_SOURCE_DIR}/shared/gpubuf.h
     ${CMAKE_SOURCE_DIR}/library/src/include/rtc_kernel.h
     ${CMAKE_SOURCE_DIR}/library/src/rtc_kernel.cpp
     ${CMAKE_SOURCE_DIR}/library/src/rtc_test_harness_helper.cpp
)

# files that contribute to the logic of how code gets generated -
# embedded files obviously already contribute.  these are checksummed
# to serve as a "version" for the code generator.
set( kgen_logic_files

     # Complex number datatype
     ${CMAKE_SOURCE_DIR}/shared/rocfft_complex.h

     # python code that does the embedding
     ${CMAKE_SOURCE_DIR}/library/src/device/kernel-generator-embed-cpp.py

     # python code that decides kernel parameters
     ${CMAKE_SOURCE_DIR}/library/src/device/kernel-generator.py
     ${CMAKE_SOURCE_DIR}/library/src/device/generator.py

     # stockham generator code
     ${CMAKE_SOURCE_DIR}/library/src/device/generator/generator.h
     ${CMAKE_SOURCE_DIR}/library/src/device/generator/generator.cpp
     ${CMAKE_SOURCE_DIR}/library/src/device/generator/fftgenerator.cpp
     ${CMAKE_SOURCE_DIR}/library/src/device/generator/fftgenerator.h
     ${CMAKE_SOURCE_DIR}/library/src/device/generator/stockham_aot.cpp
     ${CMAKE_SOURCE_DIR}/library/src/device/generator/stockham_gen.cpp
     ${CMAKE_SOURCE_DIR}/library/src/device/generator/stockham_gen.h
     ${CMAKE_SOURCE_DIR}/library/src/device/generator/stockham_gen_2d.h
     ${CMAKE_SOURCE_DIR}/library/src/device/generator/stockham_gen_base.h
     ${CMAKE_SOURCE_DIR}/library/src/device/generator/stockham_gen_cc.h
     ${CMAKE_SOURCE_DIR}/library/src/device/generator/stockham_gen_cr.h
     ${CMAKE_SOURCE_DIR}/library/src/device/generator/stockham_gen_rc.h
     ${CMAKE_SOURCE_DIR}/library/src/device/generator/stockham_gen_rr.h
     ${CMAKE_SOURCE_DIR}/library/src/device/generator/bluestein_generator.h
     ${CMAKE_SOURCE_DIR}/library/src/rtc_compile.cpp
     ${CMAKE_SOURCE_DIR}/library/src/include/rtc_stockham_gen.h
     ${CMAKE_SOURCE_DIR}/library/src/rtc_stockham_gen.cpp

     # transpose generator code
     ${CMAKE_SOURCE_DIR}/library/src/include/rtc_transpose_gen.h
     ${CMAKE_SOURCE_DIR}/library/src/rtc_transpose_gen.cpp

     # realcomplex generator code
     ${CMAKE_SOURCE_DIR}/library/src/include/rtc_realcomplex_gen.h
     ${CMAKE_SOURCE_DIR}/library/src/rtc_realcomplex_gen.cpp

     # bluestein generator code
     ${CMAKE_SOURCE_DIR}/library/src/include/rtc_bluestein_gen.h
     ${CMAKE_SOURCE_DIR}/library/src/rtc_bluestein_gen.cpp

     # twiddle generator code
     ${CMAKE_SOURCE_DIR}/library/src/include/rtc_twiddle_gen.h
     ${CMAKE_SOURCE_DIR}/library/src/rtc_twiddle_gen.cpp

     # chirp generator code
     ${CMAKE_SOURCE_DIR}/library/src/include/rtc_chirp_gen.h
     ${CMAKE_SOURCE_DIR}/library/src/rtc_chirp_gen.cpp
)

add_custom_command(
  OUTPUT ${kgen_embed_cpp}
  COMMAND ${PYTHON3_EXE} ${kgen_embed_command}
  --embed ${kgen_embed_files} --logic ${kgen_logic_files} --output ${kgen_embed_cpp}
  DEPENDS ${kgen_embed_command} ${kgen_embed_files} ${kgen_logic_files}
)

# location of the generated solutions map cpp
set( gen_solutions ${CMAKE_BINARY_DIR}/library/src/solutions.cpp )
set( solship_py ${CMAKE_SOURCE_DIR}/library/src/device/solution-shipping.py )

# default folder of solution maps that will be built in library,
# user can specify their own arch and folder
set( sol_gpu_arch ${AMDGPU_TARGETS} )
if( NOT SOLUTION_MAP_DATABASE_FOLDER )
  set( SOLUTION_MAP_DATABASE_FOLDER ${CMAKE_SOURCE_DIR}/solution_map )
endif()

add_custom_command(
  OUTPUT ${gen_solutions}
  COMMAND ${PYTHON3_EXE} ${solship_py}
  --gpu-arch="${sol_gpu_arch}"
  --data-folder=${SOLUTION_MAP_DATABASE_FOLDER}
  COMMENT "Put solution map from external text file into library"
)

# The following is a list of implementation files defining the library
set( rocfft_source
  auxiliary.cpp
  plan.cpp
  transform.cpp
  repo.cpp
  powX.cpp
  chirp.cpp
  twiddles.cpp
  kargs.cpp
  tree_node.cpp
  tree_node_1D.cpp
  tree_node_2D.cpp
  tree_node_3D.cpp
  tree_node_bluestein.cpp
  tree_node_real.cpp
  fuse_shim.cpp
  assignment_policy.cpp
  node_factory.cpp
  enum_printer.cpp
  rtc_exports.cpp
  tuning_kernel_tuner.cpp
  tuning_plan_tuner.cpp
  )

# SQLite 3.36.0 enabled the backup API by default, which we need
# for cache serialization.  We also want to use a static SQLite,
# and distro static libraries aren't typically built
# position-independent.
option( SQLITE_USE_SYSTEM_PACKAGE "Use SQLite3 from find_package" OFF )
if( SQLITE_USE_SYSTEM_PACKAGE )
  find_package(SQLite3 3.36 REQUIRED)
  set(ROCFFT_SQLITE_LIB SQLite::SQLite3)
else()
  include( FetchContent )

  if(DEFINED ENV{SQLITE_3_43_2_SRC_URL})
    set(SQLITE_3_43_2_SRC_URL_INIT $ENV{SQLITE_3_43_2_SRC_URL})
  else()
    set(SQLITE_3_43_2_SRC_URL_INIT https://www.sqlite.org/2023/sqlite-amalgamation-3430200.zip)
  endif()
  set(SQLITE_3_43_2_SRC_URL ${SQLITE_3_43_2_SRC_URL_INIT} CACHE STRING "Location of SQLite source code")
  set(SQLITE_SRC_3_43_2_SHA3_256 af02b88cc922e7506c6659737560c0756deee24e4e7741d4b315af341edd8b40 CACHE STRING "SHA3-256 hash of SQLite source code")

  # embed SQLite
  FetchContent_Declare(sqlite_local
    URL ${SQLITE_3_43_2_SRC_URL}
    URL_HASH SHA3_256=${SQLITE_SRC_3_43_2_SHA3_256}
  )
  FetchContent_MakeAvailable(sqlite_local)
  add_library( sqlite3 OBJECT ${sqlite_local_SOURCE_DIR}/sqlite3.c )
  target_include_directories( sqlite3 PUBLIC ${sqlite_local_SOURCE_DIR} )
  set_target_properties( sqlite3 PROPERTIES
    C_VISIBILITY_PRESET "hidden"
    VISIBILITY_INLINES_HIDDEN ON
    POSITION_INDEPENDENT_CODE ON
    )

  # we don't need extensions, and omitting them from SQLite removes the
  # need for dlopen/dlclose from within rocFFT
  target_compile_options(
    sqlite3
    PRIVATE -DSQLITE_OMIT_LOAD_EXTENSION
  )
  set(ROCFFT_SQLITE_LIB sqlite3)
endif()

include( ../../cmake/std-filesystem.cmake )

# RTC stuff is used by both core library and helpers, so create
# separate libraries
#
# common things like embedded generator strings, schemes, logging
add_library( rocfft-rtc-common OBJECT
  ${kgen_embed_cpp}
  compute_scheme.cpp
  rocfft_ostream.cpp
)
# compilation of rtc kernels (in-process)
add_library( rocfft-rtc-compile OBJECT
  rtc_compile.cpp
)
# compilation of rtc kernels (sub-process)
add_library( rocfft-rtc-subprocess OBJECT
  rtc_subprocess.cpp
)
target_compile_definitions( rocfft-rtc-subprocess PRIVATE
  -DROCFFT_VERSION=${VERSION_STRING}
)
# generation of kernel source
add_library( rocfft-rtc-gen OBJECT
  rtc_bluestein_gen.cpp
  rtc_realcomplex_gen.cpp
  rtc_stockham_gen.cpp
  rtc_transpose_gen.cpp
  rtc_twiddle_gen.cpp
  rtc_chirp_gen.cpp
  rtc_test_harness.cpp
  load_store_ops_gen.cpp
)
# caching of generation/compilation
add_library( rocfft-rtc-cache OBJECT
  rtc_cache.cpp
)
target_link_libraries( rocfft-rtc-cache PUBLIC ${ROCFFT_SQLITE_LIB} )
target_link_std_experimental_filesystem( rocfft-rtc-cache )

# generating kernels from TreeNodes and launching them
add_library( rocfft-rtc-launch OBJECT
  rtc_kernel.cpp
  rtc_bluestein_kernel.cpp
  rtc_realcomplex_kernel.cpp
  rtc_stockham_kernel.cpp
  rtc_transpose_kernel.cpp
  rtc_twiddle_kernel.cpp
  rtc_chirp_kernel.cpp
  load_store_ops_kernel.cpp
  tree_node_callback.cpp
)
target_link_libraries( rocfft-rtc-launch PRIVATE rocfft-rtc-cache )

# compilation of solution map object and solutions
add_library( rocfft-solution-map OBJECT
  solution_map.cpp
  solutions.cpp
)

# compilation of tuning helper object
add_library( rocfft-tuning-helper OBJECT
  tuning_helper.cpp
)

foreach( target
  rocfft-rtc-common
  rocfft-rtc-compile
  rocfft-rtc-subprocess
  rocfft-rtc-gen
  rocfft-rtc-cache
  rocfft-rtc-launch
  rocfft-solution-map
  rocfft-tuning-helper
  )
  target_include_directories( ${target}
    PRIVATE
    $<BUILD_INTERFACE:${PROJECT_SOURCE_DIR}/library/src/include>
    $<BUILD_INTERFACE:${PROJECT_SOURCE_DIR}/library/include>
  )
  set_target_properties( ${target} PROPERTIES
    CXX_VISIBILITY_PRESET "hidden"
    VISIBILITY_INLINES_HIDDEN ON
    CXX_STANDARD 17
    CXX_STANDARD_REQUIRED ON
    POSITION_INDEPENDENT_CODE ON
  )
  target_compile_options( ${target} PRIVATE ${WARNING_FLAGS} )
  if( ${CMAKE_BUILD_TYPE} STREQUAL Debug )
    target_compile_options( ${target} PRIVATE -Og )
  endif()
  target_link_libraries( ${target} PUBLIC ${ROCFFT_RTC_LINK_LIBS} )

  if( ROCFFT_RUNTIME_COMPILE )
    target_compile_options( ${target} PRIVATE -DROCFFT_RUNTIME_COMPILE )
  endif()

endforeach()

add_executable( rocfft_aot_helper
  enum_printer.cpp
  rocfft_aot_helper.cpp
  rocfft_stub.cpp
)

add_executable( rocfft_config_search
  rocfft_config_search.cpp
  rocfft_stub.cpp
)

if( ROCFFT_BUILD_OFFLINE_TUNER )
  add_executable( rocfft_offline_tuner
    ../../shared/array_validator.cpp
    enum_printer.cpp
    rocfft_offline_tuner.cpp
    rocfft_stub.cpp
  )
  target_compile_options( rocfft_offline_tuner PRIVATE -DROCFFT_BUILD_OFFLINE_TUNER )

  add_executable( rocfft_solmap_convert
    enum_printer.cpp
    rocfft_solmap_convert.cpp
    rocfft_stub.cpp
  )
  target_compile_options( rocfft_solmap_convert PRIVATE -DROCFFT_BUILD_OFFLINE_TUNER )
endif()

prepend_path( ".." rocfft_headers_public relative_rocfft_headers_public )

add_library( rocfft
  ${rocfft_source}
  ${relative_rocfft_headers_public}
  )
add_library( roc::rocfft ALIAS rocfft )

if( ROCFFT_RUNTIME_COMPILE )
  target_compile_options( rocfft PRIVATE -DROCFFT_RUNTIME_COMPILE )
endif()
if( ROCFFT_BUILD_OFFLINE_TUNER )
  target_compile_options( rocfft PRIVATE -DROCFFT_BUILD_OFFLINE_TUNER )
endif()

if( NOT BUILD_SHARED_LIBS )
  target_link_libraries( rocfft INTERFACE ${ROCFFT_HOST_LINK_LIBS} )
  target_compile_options( rocfft PRIVATE -DROCFFT_STATIC_LIB )
endif()

target_link_libraries( rocfft PRIVATE ${ROCFFT_DEVICE_LINK_LIBS} )

if(TARGET rocfft-device-0)
  target_link_libraries( rocfft PRIVATE rocfft-device-0 )
endif()
if(TARGET rocfft-device-1)
  target_link_libraries( rocfft PRIVATE rocfft-device-1 )
endif()
if(TARGET rocfft-device-2)
  target_link_libraries( rocfft PRIVATE rocfft-device-2 )
endif()
if(TARGET rocfft-device-3)
  target_link_libraries( rocfft PRIVATE rocfft-device-3 )
endif()

foreach( target rocfft rocfft_offline_tuner rocfft_solmap_convert rocfft_aot_helper rocfft_config_search )

  if(( NOT ROCFFT_BUILD_OFFLINE_TUNER ) AND ((${target} STREQUAL "rocfft_offline_tuner") OR (${target} STREQUAL "rocfft_solmap_convert")))
    continue()
  endif()

  # RTC uses dladdr to find the RTC helper program
  if( NOT WIN32 )
    target_link_libraries( ${target} PUBLIC -ldl pthread )
  endif()

  target_include_directories( ${target}
    PRIVATE $<BUILD_INTERFACE:${PROJECT_SOURCE_DIR}/library/src/include>
    $<BUILD_INTERFACE:${PROJECT_BINARY_DIR}/library/src/device>
    ${sqlite_local_SOURCE_DIR}
    PUBLIC $<BUILD_INTERFACE:${PROJECT_SOURCE_DIR}/library/include>
    $<BUILD_INTERFACE:${PROJECT_BINARY_DIR}/include/rocfft>
    $<INSTALL_INTERFACE:${CMAKE_INSTALL_INCLUDEDIR}>
    )
  set_target_properties( ${target} PROPERTIES
    CXX_STANDARD 17
    CXX_STANDARD_REQUIRED ON
  )
  target_link_libraries( ${target} PRIVATE
    rocfft-rtc-cache
    ${ROCFFT_SQLITE_LIB}
    rocfft-rtc-gen
    rocfft-rtc-compile
    rocfft-rtc-subprocess
    rocfft-rtc-common
    )

  target_link_std_experimental_filesystem(${target})

  target_compile_options( ${target} PRIVATE ${WARNING_FLAGS} )
  if( ${CMAKE_BUILD_TYPE} STREQUAL Debug )
    target_compile_options(${target} PRIVATE -Og)
  endif()
endforeach()

target_link_libraries( rocfft PRIVATE
  generator
  rocfft-function-pool
  rocfft-rtc-launch
  rocfft-solution-map
  rocfft-tuning-helper
  )
target_link_std_experimental_filesystem( rocfft )

target_link_libraries( rocfft_config_search PRIVATE
  ${ROCFFT_HOST_LINK_LIBS}
  generator
  rocfft-rtc-launch
  rocfft-function-pool
  )
target_link_std_experimental_filesystem( rocfft_config_search )

target_link_libraries( rocfft_aot_helper PRIVATE
  generator
  rocfft-function-pool
  rocfft-solution-map
  )
target_link_std_experimental_filesystem( rocfft_aot_helper )

 # build executable rocfft-offline-tuner
if( ROCFFT_BUILD_OFFLINE_TUNER )
  target_link_libraries( rocfft_offline_tuner PRIVATE
    rocfft
    generator
    rocfft-function-pool
    rocfft-rtc-launch
    rocfft-solution-map
    rocfft-tuning-helper
    )
  target_link_libraries( rocfft_solmap_convert PRIVATE
    rocfft
    generator
    rocfft-function-pool
    rocfft-rtc-launch
    rocfft-solution-map
    rocfft-tuning-helper
    )
endif()

# compile kernels into the cache file we ship

# While useful in most situations, building the kernel cache takes a long time
# enable a configure-time option to skip kernel cache building
option( ROCFFT_KERNEL_CACHE_ENABLE "Enable building rocFFT kernel cache" ON)

# cache file should go next to the shared object - on Windows this
# would be the DLL, not the import library.
if( WIN32 )
  set( ROCFFT_KERNEL_CACHE_PATH ${CMAKE_BINARY_DIR}/staging/rocfft_kernel_cache.db )
else()
  set( ROCFFT_KERNEL_CACHE_PATH ${CMAKE_BINARY_DIR}/library/src/rocfft_kernel_cache.db )
endif()

# ROCFFT_BUILD_KERNEL_CACHE_PATH may be specified as a temporary file
# to collect compiled kernels before writing them out as part of the
# build.  any kernels that already exist in this file will be reused
# between builds.

# Only build kernels ahead-of-time for a more limited set of
# architectures.  Less common architectures are filtered out from the
# list and kernels for them are built at runtime instead.
<<<<<<< HEAD
set( AMDGPU_TARGETS_AOT ${AMDGPU_TARGETS} )
list( REMOVE_ITEM AMDGPU_TARGETS_AOT gfx803 )
list( REMOVE_ITEM AMDGPU_TARGETS_AOT gfx900 )
# The binary will be having relative RUNPATH with respect to install directory
# Set LD_LIBRARY_PATH for executing the binary from build directory.
add_custom_command(
  OUTPUT rocfft_kernel_cache.db
  COMMAND ${CMAKE_COMMAND} -E env "LD_LIBRARY_PATH=${ROCM_PATH}/${CMAKE_INSTALL_LIBDIR}" ./rocfft_aot_helper \"${ROCFFT_BUILD_KERNEL_CACHE_PATH}\" ${ROCFFT_KERNEL_CACHE_PATH} $<TARGET_FILE:rocfft_rtc_helper> ${AMDGPU_TARGETS_AOT}
  DEPENDS rocfft_aot_helper rocfft_rtc_helper
  COMMENT "Compile default kernels and solution-map kernels into shipped cache file"
)
add_custom_target( rocfft_kernel_cache_target ALL
  DEPENDS rocfft_kernel_cache.db
  VERBATIM
)
=======
if ( ROCFFT_KERNEL_CACHE_ENABLE )

  set( AMDGPU_TARGETS_AOT ${AMDGPU_TARGETS} )
  list( REMOVE_ITEM AMDGPU_TARGETS_AOT gfx803 )
  list( REMOVE_ITEM AMDGPU_TARGETS_AOT gfx900 )
  # The binary will be having relative RUNPATH with respect to install directory
  # Set LD_LIBRARY_PATH for executing the binary from build directory.
  add_custom_command(
    OUTPUT rocfft_kernel_cache.db
    COMMAND ${CMAKE_COMMAND} -E env "LD_LIBRARY_PATH=${ROCM_PATH}/${CMAKE_INSTALL_LIBDIR}" ./rocfft_aot_helper \"${ROCFFT_BUILD_KERNEL_CACHE_PATH}\" ${ROCFFT_KERNEL_CACHE_PATH} $<TARGET_FILE:rocfft_rtc_helper> ${AMDGPU_TARGETS_AOT}
    DEPENDS rocfft_aot_helper rocfft_rtc_helper
    COMMENT "Compile kernels into shipped cache file"
  )
  add_custom_target( rocfft_kernel_cache_target ALL
    DEPENDS rocfft_kernel_cache.db
    VERBATIM
  )
endif()
>>>>>>> eff04f3f

rocm_set_soversion( rocfft ${rocfft_SOVERSION} )
set_target_properties( rocfft PROPERTIES RUNTIME_OUTPUT_DIRECTORY "${PROJECT_BINARY_DIR}/staging" )

set_target_properties( rocfft PROPERTIES CXX_VISIBILITY_PRESET "hidden" VISIBILITY_INLINES_HIDDEN ON )

generate_export_header( rocfft EXPORT_FILE_NAME ${PROJECT_BINARY_DIR}/include/rocfft/rocfft-export.h )

if (BUILD_FILE_REORG_BACKWARD_COMPATIBILITY AND NOT WIN32)
  rocm_wrap_header_file(
    rocfft-version.h rocfft-export.h
    GUARDS SYMLINK WRAPPER
    WRAPPER_LOCATIONS ${CMAKE_INSTALL_INCLUDEDIR} rocfft/${CMAKE_INSTALL_INCLUDEDIR}
    ORIGINAL_FILES ${PROJECT_BINARY_DIR}/include/rocfft/rocfft-version.h
  )
endif( )

# Following Boost conventions of prefixing 'lib' on static built libraries, across all platforms
if( NOT BUILD_SHARED_LIBS )
  set_target_properties( rocfft PROPERTIES PREFIX "lib" )
endif( )

############################################################
# Installation

rocm_install_targets(
  TARGETS ${package_targets}
  INCLUDE
  ${CMAKE_BINARY_DIR}/include
  )

# kernel cache is architecture-dependent data for the library, placed
# in a rocFFT subdirectory next to the library.  Linux puts shared
# objects in lib, Windows puts DLLs in bin
if(WIN32)
  set(ROCFFT_KERNEL_CACHE_INSTALL_DIR ${CMAKE_INSTALL_BINDIR}/rocfft)
else()
  set(ROCFFT_KERNEL_CACHE_INSTALL_DIR ${ROCM_INSTALL_LIBDIR}/rocfft)
endif()

if( NOT ENABLE_ASAN_PACKAGING AND ROCFFT_KERNEL_CACHE_ENABLE)
  rocm_install(FILES ${ROCFFT_KERNEL_CACHE_PATH}
    DESTINATION "${ROCFFT_KERNEL_CACHE_INSTALL_DIR}"
    COMPONENT runtime
  )
endif()

# rtc helper is an internal library executable on Linux, placed in a
# rocFFT subdirectory of the library directory.  On Windows it goes
# into bin next to the library, to simplify finding DLLs.
if(WIN32)
  set(ROCFFT_RTC_HELPER_INSTALL_DIR ${CMAKE_INSTALL_BINDIR})
else()
  set(ROCFFT_RTC_HELPER_INSTALL_DIR ${CMAKE_INSTALL_LIBDIR}/rocfft/${VERSION_STRING} )
endif()

if( NOT ENABLE_ASAN_PACKAGING )
  rocm_install(PROGRAMS $<TARGET_FILE:rocfft_rtc_helper>
    DESTINATION "${ROCFFT_RTC_HELPER_INSTALL_DIR}"
    COMPONENT runtime
  )
endif()

rocm_export_targets(
  TARGETS roc::rocfft
  DEPENDS PACKAGE hip
  NAMESPACE roc::
  )

if(BUILD_FILE_REORG_BACKWARD_COMPATIBILITY AND NOT WIN32)
  rocm_install(
    DIRECTORY
       "${PROJECT_BINARY_DIR}/rocfft"
        DESTINATION "." )
  message( STATUS "Backward Compatible Sym Link Created for include directories" )
endif()<|MERGE_RESOLUTION|>--- conflicted
+++ resolved
@@ -526,23 +526,6 @@
 # Only build kernels ahead-of-time for a more limited set of
 # architectures.  Less common architectures are filtered out from the
 # list and kernels for them are built at runtime instead.
-<<<<<<< HEAD
-set( AMDGPU_TARGETS_AOT ${AMDGPU_TARGETS} )
-list( REMOVE_ITEM AMDGPU_TARGETS_AOT gfx803 )
-list( REMOVE_ITEM AMDGPU_TARGETS_AOT gfx900 )
-# The binary will be having relative RUNPATH with respect to install directory
-# Set LD_LIBRARY_PATH for executing the binary from build directory.
-add_custom_command(
-  OUTPUT rocfft_kernel_cache.db
-  COMMAND ${CMAKE_COMMAND} -E env "LD_LIBRARY_PATH=${ROCM_PATH}/${CMAKE_INSTALL_LIBDIR}" ./rocfft_aot_helper \"${ROCFFT_BUILD_KERNEL_CACHE_PATH}\" ${ROCFFT_KERNEL_CACHE_PATH} $<TARGET_FILE:rocfft_rtc_helper> ${AMDGPU_TARGETS_AOT}
-  DEPENDS rocfft_aot_helper rocfft_rtc_helper
-  COMMENT "Compile default kernels and solution-map kernels into shipped cache file"
-)
-add_custom_target( rocfft_kernel_cache_target ALL
-  DEPENDS rocfft_kernel_cache.db
-  VERBATIM
-)
-=======
 if ( ROCFFT_KERNEL_CACHE_ENABLE )
 
   set( AMDGPU_TARGETS_AOT ${AMDGPU_TARGETS} )
@@ -561,7 +544,6 @@
     VERBATIM
   )
 endif()
->>>>>>> eff04f3f
 
 rocm_set_soversion( rocfft ${rocfft_SOVERSION} )
 set_target_properties( rocfft PROPERTIES RUNTIME_OUTPUT_DIRECTORY "${PROJECT_BINARY_DIR}/staging" )
