--- conflicted
+++ resolved
@@ -500,12 +500,10 @@
         }
         break;
         case CS_KERNEL_TRANSPOSE: {
-<<<<<<< HEAD
             // TODO: what about the real transpose case?
             std::complex<float>* ot = (std::complex<float>*)fftwout.data;
             std::complex<float>* in = (std::complex<float>*)fftwin.data;
-=======
->>>>>>> 4095bd8c
+
             CopyInputVector(data_p);
 
             size_t howmany = data->node->batch;
@@ -570,14 +568,10 @@
         }
         break;
         case CS_KERNEL_COPY_R_TO_CMPLX: {
-<<<<<<< HEAD
             std::complex<float>* ot = (std::complex<float>*)fftwout.data;
             size_t in_size_bytes    = (data->node->iDist * data->node->batch) * sizeof(float);
 
             fftwbuf tmp_mem(data->node->iDist * data->node->batch, sizeof(std::complex<float>));
-=======
-            size_t in_size_bytes = (data->node->iDist * data->node->batch) * sizeof(float);
->>>>>>> 4095bd8c
 
             hipMemcpy(tmp_mem.data, data->bufIn[0], in_size_bytes, hipMemcpyDeviceToHost);
 
@@ -599,10 +593,7 @@
         }
         break;
         case CS_KERNEL_COPY_CMPLX_TO_HERM: {
-<<<<<<< HEAD
             std::complex<float>* ot = (std::complex<float>*)fftwout.data;
-=======
->>>>>>> 4095bd8c
             // assump the input is complex, the output is hermitian on take the first
             // [N/2 + 1] elements
             size_t in_size_bytes = (data->node->iDist * data->node->batch) * 2 * sizeof(float);
@@ -632,10 +623,7 @@
         }
         break;
         case CS_KERNEL_COPY_HERM_TO_CMPLX: {
-<<<<<<< HEAD
             std::complex<float>* ot = (std::complex<float>*)fftwout.data;
-=======
->>>>>>> 4095bd8c
             // assump the input is hermitian, the output is complex on take the first
             // [N/2 + 1] elements
             size_t in_size_bytes = (data->node->iDist * data->node->batch) * 2 * sizeof(float);
@@ -673,7 +661,6 @@
                 }
             }
         }
-<<<<<<< HEAD
         break;
         case CS_KERNEL_R_TO_CMPLX: {
             // Post-processing stage of 1D real-to-complex transform, out-of-place
@@ -741,8 +728,6 @@
             }
         }
         break;
-=======
->>>>>>> 4095bd8c
         case CS_KERNEL_CHIRP: {
             size_t N = data->node->length[0];
             size_t M = data->node->lengthBlue;
@@ -750,11 +735,8 @@
         }
         break;
         case CS_KERNEL_PAD_MUL: {
-<<<<<<< HEAD
             std::complex<float>* in = (std::complex<float>*)fftwin.data;
             std::complex<float>* ot = (std::complex<float>*)fftwout.data;
-=======
->>>>>>> 4095bd8c
             CopyInputVector(data_p);
 
             size_t howmany = data->node->batch;
@@ -794,15 +776,10 @@
         }
         break;
         case CS_KERNEL_FFT_MUL: {
-<<<<<<< HEAD
             std::complex<float>* in = (std::complex<float>*)fftwin.data;
             std::complex<float>* ot = (std::complex<float>*)fftwout.data;
             size_t               M  = data->node->lengthBlue;
             size_t               N  = data->node->parent->length[0];
-=======
-            size_t M = data->node->lengthBlue;
-            size_t N = data->node->parent->length[0];
->>>>>>> 4095bd8c
 
             CopyInputVector(data_p, M * 2 * 2 * sizeof(float));
 
@@ -832,15 +809,10 @@
         }
         break;
         case CS_KERNEL_RES_MUL: {
-<<<<<<< HEAD
             std::complex<float>* in = (std::complex<float>*)fftwin.data;
             std::complex<float>* ot = (std::complex<float>*)fftwout.data;
             size_t               M  = data->node->lengthBlue;
             size_t               N  = data->node->length[0];
-=======
-            size_t M = data->node->lengthBlue;
-            size_t N = data->node->length[0];
->>>>>>> 4095bd8c
 
             CopyInputVector(data_p, M * 2 * 2 * sizeof(float));
 
